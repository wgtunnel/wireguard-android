--- conflicted
+++ resolved
@@ -12,11 +12,7 @@
 }
 
 android {
-<<<<<<< HEAD
-    compileSdk = 35
-=======
     compileSdk = 36
->>>>>>> f0b45d50
     buildFeatures {
         buildConfig = true
         dataBinding = true
@@ -26,11 +22,7 @@
     defaultConfig {
         applicationId = pkg
         minSdk = 21
-<<<<<<< HEAD
-        targetSdk = 35
-=======
         targetSdk = 36
->>>>>>> f0b45d50
         versionCode = providers.gradleProperty("wireguardVersionCode").get().toInt()
         versionName = providers.gradleProperty("wireguardVersionName").get()
         buildConfigField("int", "MIN_SDK_VERSION", minSdk.toString())
